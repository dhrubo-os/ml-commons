--- conflicted
+++ resolved
@@ -25,11 +25,7 @@
 @RequiredArgsConstructor
 @Log4j2
 public class MLIndicesHandler {
-<<<<<<< HEAD
-    public static final String ML_MODEL = ".plugins_ml_model";
-=======
     public static final String ML_MODEL = ".plugins-ml-model";
->>>>>>> bb86ec93
     private static final String ML_MODEL_INDEX_MAPPING = "{\n"
         + "    \"properties\": {\n"
         + "      \"taskId\": { \"type\": \"keyword\" },\n"
