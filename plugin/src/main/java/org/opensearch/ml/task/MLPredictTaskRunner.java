--- conflicted
+++ resolved
@@ -125,7 +125,9 @@
             .build();
         if (request.getInputDataset().getInputDataType().equals(MLInputDataType.SEARCH_QUERY)) {
             ActionListener<DataFrame> dataFrameActionListener = ActionListener
-                .wrap(dataFrame -> { predict(mlTask, dataFrame, request, listener); }, e -> {
+                .wrap(dataFrame -> {
+                    predict(mlTask, dataFrame, request, listener);
+                }, e -> {
                     log.error("Failed to generate DataFrame from search query", e);
                     mlTaskManager.addIfAbsent(mlTask);
                     mlTaskManager.updateTaskState(mlTask.getTaskId(), MLTaskState.FAILED);
@@ -139,7 +141,9 @@
                 );
         } else {
             DataFrame inputDataFrame = mlInputDatasetHandler.parseDataFrameInput(request.getInputDataset());
-            threadPool.executor(TASK_THREAD_POOL).execute(() -> { predict(mlTask, inputDataFrame, request, listener); });
+            threadPool.executor(TASK_THREAD_POOL).execute(() -> {
+                predict(mlTask, inputDataFrame, request, listener);
+            });
         }
     }
 
@@ -160,7 +164,7 @@
             SearchSourceBuilder searchSourceBuilder = new SearchSourceBuilder();
             QueryBuilder queryBuilder = QueryBuilders.termQuery(TASK_ID, request.getModelId());
             searchSourceBuilder.query(queryBuilder);
-            SearchRequest searchRequest = new SearchRequest(new String[] { OS_ML_MODEL_RESULT }, searchSourceBuilder);
+            SearchRequest searchRequest = new SearchRequest(new String[]{OS_ML_MODEL_RESULT}, searchSourceBuilder);
 
             // Search model.
             client.search(searchRequest, ActionListener.wrap(searchResponse -> {
@@ -175,8 +179,6 @@
                 }
 
                 Map<String, Object> source = searchResponse.getHits().getAt(0).getSourceAsMap();
-<<<<<<< HEAD
-=======
 
                 User requestUser = getUserContext(client);
                 User resourceUser = User.parse((String) source.get(USER));
@@ -190,8 +192,6 @@
                     return;
                 }
 
-                model.setName((String) source.get(MODEL_NAME));
->>>>>>> 6b5302b8
                 model.setVersion((Integer) source.get(MODEL_VERSION));
                 model.setName((String) source.get(MODEL_NAME));
                 model.setFormat((String) source.get(MODEL_FORMAT));
