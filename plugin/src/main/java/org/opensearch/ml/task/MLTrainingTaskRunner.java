--- conflicted
+++ resolved
@@ -126,7 +126,9 @@
         listener.onResponse(MLTrainingTaskResponse.builder().taskId(mlTask.getTaskId()).status(MLTaskState.CREATED.name()).build());
         if (request.getInputDataset().getInputDataType().equals(MLInputDataType.SEARCH_QUERY)) {
             ActionListener<DataFrame> dataFrameActionListener = ActionListener
-                .wrap(dataFrame -> { train(mlTask, dataFrame, request); }, e -> {
+                .wrap(dataFrame -> {
+                    train(mlTask, dataFrame, request);
+                }, e -> {
                     log.error("Failed to generate DataFrame from search query", e);
                     mlTaskManager.addIfAbsent(mlTask);
                     mlTaskManager.updateTaskState(mlTask.getTaskId(), MLTaskState.FAILED);
@@ -139,7 +141,9 @@
                 );
         } else {
             DataFrame inputDataFrame = mlInputDatasetHandler.parseDataFrameInput(request.getInputDataset());
-            threadPool.executor(TASK_THREAD_POOL).execute(() -> { train(mlTask, inputDataFrame, request); });
+            threadPool.executor(TASK_THREAD_POOL).execute(() -> {
+                train(mlTask, inputDataFrame, request);
+            });
         }
     }
 
@@ -160,14 +164,11 @@
             source.put(MODEL_NAME, model.getName());
             source.put(MODEL_VERSION, model.getVersion());
             source.put(MODEL_CONTENT, encodedModelContent);
-<<<<<<< HEAD
-            // TODO: fix the following line which might block the thread, use index() instead
-=======
 
             // put the user into model for backend role based access control.
             source.put(USER, getUserStr(client));
 
->>>>>>> 6b5302b8
+            // TODO: fix the following line which might block the thread, use index() instead
             IndexResponse response = client.prepareIndex(OS_ML_MODEL_RESULT, "_doc").setSource(source).get();
             log.info("mode data indexing done, result:{}", response.getResult());
             handleMLTaskComplete(mlTask);
